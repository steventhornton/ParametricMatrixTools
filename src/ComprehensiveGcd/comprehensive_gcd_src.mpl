# ======================================================================= #
# ======================================================================= #
#                                                                         #
# comprehensive_gcd_src.mpl                                               #
#                                                                         #
# AUTHOR .... Steven E. Thornton                                          #
#                Under the supervision of                                 #
#                Robert M. Corless & Marc Moreno Maza                     #
# EMAIL ..... sthornt7@uwo.ca                                             #
# UPDATED ... Dec. 9/2016                                                 #
#                                                                         #
# Computes the gcd of two parametric univariate polynomials in the sense  #
# of Lazard. Computation is done over a constructible set.                #
#                                                                         #
# INPUT                                                                   #
#   p1 ... Polynomial                                                     #
#   p2 ... Polynomial                                                     #
#   v .... Variable                                                       #
#   cs ... Constructible set                                              #
#   R .... Polynomial ring                                                #
#                                                                         #
# OUTPUT                                                                  #
#   A sequence gcdList, cs_zero where gcdList is a list of pairs of the   #
#   form:                                                                 #
#       [g_i, cs_i]                                                       #
#   where g_i is the gcd of p1 and p2 for all values in the zero set of   #
#   cs_i. cs_zero is the constructible set where both p1 and p2 vanish    #
#   for all values in its zero set. The set {cs_1, cs_2, ..., cs_zero}    #
#   forms a partition of the input constructible set.                     #
#                                                                         #
# REFERENCES                                                              #
#                                                                         #
# LICENSE                                                                 #
#   This program is free software: you can redistribute it and/or modify  #
#   it under the terms of the GNU General Public License as published by  #
#   the Free Software Foundation, either version 3 of the License, or     #
#   any later version.                                                    #
#                                                                         #
#   This program is distributed in the hope that it will be useful,       #
#   but WITHOUT ANY WARRANTY; without even the implied warranty of        #
#   MERCHANTABILITY or FITNESS FOR A PARTICULAR PURPOSE.  See the         #
#   GNU General Public License for more details.                          #
#                                                                         #
#   You should have received a copy of the GNU General Public License     #
#   along with this program.  If not, see http://www.gnu.org/licenses/.   #
# ======================================================================= #
# ======================================================================= #
comprehensive_gcd_src := module()

    export ModuleApply;

    local pre_compute,
          implementation,
          gcd_for_zero_resultant_cs,
          gcd_for_zero_resultant_rs,
          hasZeroPoly,
          gcd_for_constants,
          missingMainVar,
          get_gcd_no_subresultant,
          gcd_by_subresultant_non_vanishing_initals;

    ModuleApply := proc(p1::depends(polyInRing(R)), p2::depends(polyInRing(R)), v::name, cs::TRDcs, R::TRDring, $)::list([polynom, TRDcs]), TRDcs;
        return pre_compute(p1, p2, v, cs, R);
    end proc;

# <<<<<<<<<<<<<<<<<<<<<<<<<<<<<<<<<<<<<<<<<<<<<<<<<<<<<<<<<<<<<<<<<<<<<<<<<
# METHODS
# <<<<<<<<<<<<<<<<<<<<<<<<<<<<<<<<<<<<<<<<<<<<<<<<<<<<<<<<<<<<<<<<<<<<<<<<<


# ----------------------------------------------------------------------- #
# pre_compute                                                             #
#                                                                         #
# Prepare the computation and clean the result.                           #
#                                                                         #
# INPUT/OUTPUT                                                            #
#    Same as comprehensive_gcd_src                                        #
# ----------------------------------------------------------------------- #
pre_compute := proc(p1, p2, v, cs, R, $)
    
    local cs_zero_polys :: TRDcs,
          cs_zero :: TRDcs,
          es :: TRDcs,
          result;
    
    # Separate cs into two cases:
    #   cs_zero ... p1 and p2 simultaneously vanish at all points in the 
    #               zero set of cs_zero.
    #   es ........ p1 and p2 never simultaneously vanish for any point in 
    #               the zero set of es
    cs_zero_polys := RC_CST:-GeneralConstruct([coeffs(p1, v), coeffs(p2, v)], [], R);
    es, cs_zero := RC:-TRDdifference_intersect_cs_cs(cs, cs_zero_polys, R);
    
    result := implementation(p1, p2, v, es, R);
    
    # Remove empty elements and entries with empty constructible sets
    result := remove(x -> nops(x) = 0, result);
    result := remove(x -> RC:-TRDis_empty_constructible_set(x[2],R), result);
    
    return result, cs_zero;
    
end proc;


# ----------------------------------------------------------------------- #
# implementation                                                          #
#                                                                         #
# Compute the gcd of two polynomials over a constructible set. It is      #
# assumed that the zero set of the input constructible set does not       #
# contain any points where p1 and p2 simultaneously vanish.               #
#                                                                         #
# INPUT                                                                   #
#   Same as comprehensive_gcd_src                                         #
#                                                                         #
# OUTPUT                                                                  #
#   A list gcdList where gcdList is a list of pairs of the form:          #
#       [g_i, cs_i]                                                       #
#   where g_i is the gcd of p1 and p2 for all values in the zero set of   #
#   cs_i. The set {cs_1, cs_2, ...} forms a partition of the input        #
#   constructible set.                                                    #
# ----------------------------------------------------------------------- #
implementation := proc(p1, p2, v, cs, R, $)
    
    local cs_nz :: TRDcs,
          cs_z :: TRDcs,
          result :: list({[polynom, TRDcs], []}),
          result_tmp :: list({[polynom, TRDcs], []}),
          r :: polynom,
          src :: TRDsrc; 
    
    ASSERT(RC:-TRDis_expanded(p1));
    ASSERT(RC:-TRDis_expanded(p2));
    
    
    # Check if cs is an empty constructible set
    if RC:-TRDis_empty_constructible_set(cs, R) then
        return [[]];
    end if;
    
    # Check if one of p1 or p2 contain no variables
    if RC:-TRDis_constant(p1, R) or RC:-TRDis_constant(p2, R) then
        return gcd_for_constants(p1, p2, v, cs, R);
    end if;
    
    # Check if one of p1 or p2 vanish at all points in the zero set of cs
    if isZeroOverCS(p1, cs, R) or isZeroOverCS(p2, cs, R) then
        return hasZeroPoly(p1, p2, cs, R);
    end if;
    
    # Check if either p1 or p2 is constant w.r.t. v
    if RC:-TRDuniv_degree(p1, v) = 0 or RC:-TRDuniv_degree(p2, v) = 0  then
        return missingMainVar(p1, p2, v, cs, R);
    end if;
    
    # Compute the subresultant chain and get the resultant
    src := RC_CT:-SubresultantChain(p1, p2, v, R);
    r := RC_CT:-SubresultantOfIndex(0, src, R);
    
    # Split into cases 2 cases cs_nz and cs_z that form a partition of cs:
    #   cs_nz: For all points in the zero set of cs, r is non-zero
    #    cs_z: r vanishes at all points in the zero set of cs
    cs_nz, cs_z := TRDdifference_intersect_cs_p(cs, r, R);
    
    # res(p1, p2) <> 0 <=> gcd(p1, p2) = 1
    result := [[1, cs_nz]];
    
    # Call method for the case where res(p1, p2) vanishes at all points in 
    # the zero set of cs.
    result_tmp := gcd_for_zero_resultant_cs(p1, p2, src, v, cs_z, R);
    return [op(result), op(result_tmp)];
    
end proc;


# ----------------------------------------------------------------------- #
# gcd_for_zero_resultant_cs                                               #
#                                                                         #
# Compute the gcd of two polynomials given a constructible set such that  #
# res(p1, p2) = 0 at all points in the zero set of the input              #
# constructible set.                                                      #
#                                                                         #
# INPUT/OUTPUT                                                            #
#   Same as implementation                                                #
# ----------------------------------------------------------------------- #
gcd_for_zero_resultant_cs := proc(p1, p2, src, v, cs, R, $)
    
    local lrs::TRDlrs,
          rs::TRDrs, 
          result :: list({[polynom, TRDcs], []}),
          result_tmp :: list({[polynom, TRDcs], []}),
          cs_disjoint::TRDcs;
    
    ASSERT(RC:-TRDis_expanded(p1));
    ASSERT(RC:-TRDis_expanded(p2));
    
    # Initialize the output
    result := [];
    
    # Make cs disjoint (may not be neccessary)
    cs_disjoint := RC:-TRDconstructible_set_make_pairwise_disjoint(cs, R);
    
    # Call gcd_for_zero_resultant_rs on each regular system in cs
    lrs := RC:-TRDregular_systems(cs_disjoint, R);
    for rs in lrs do
        result_tmp := gcd_for_zero_resultant_rs(p1, p2, src, v, rs, R);
        result := [op(result), op(result_tmp)];
    end do;
    
    return result;
    
end proc;


# ----------------------------------------------------------------------- #
# gcd_for_zero_resultant_rs                                               #
#                                                                         #
# Compute the gcd of two polynomials given a regular system such that     #
# res(p1, p2) = 0 at all points in the zero set of the input regular      #
# system.                                                                 #
#                                                                         #
# INPUT                                                                   #
#   p1 .... Polynomial                                                    #
#   p2 .... Polynomial                                                    #
#   src ... Subresultant chain of p1 and p2                               #
#   v ..... Variable                                                      #
#   rs .... Regular system                                                #
#   R ..... Polynomial ring                                               #
#                                                                         #
# OUTPUT                                                                  #
#   Same as implementation                                                #
#                                                                         #
# ASSUMPTIONS                                                             #
#   deg(p1, v) > 0                                                        #
#   deg(p2, v) > 0                                                        #
#   res(p1, p2, v) = 0 in the zero set of rs                              #
# ----------------------------------------------------------------------- #
gcd_for_zero_resultant_rs := proc(p1, p2, src, v, rs, R, $)
    
    local p1_init::polynom,
          p2_init::polynom,
          cs_init::TRDcs,
          cs::TRDcs,
          cs_nz::TRDcs,
          cs_z::TRDcs,
          p1_tail::polynom,
          p2_tail::polynom,
          result::list({[polynom, TRDcs], []}),
          result_tmp::list({[polynom, TRDcs], []});
    
    ASSERT(RC:-TRDis_expanded(p1));
    ASSERT(RC:-TRDis_expanded(p2));
    
    cs := RC:-TRDconstructible_set([rs], R);
    
    # Split cs into two constructible sets:
    #   cs_nz: For all points in the zero set of cs, the initials of p1 and 
    #          p2 don't simultaneously vanish
    #    cs_z: init(p1) and init(p2) vanish at all points in the zero set 
    #          of cs_z
    p1_init := RC:-TRDuniv_lcoeff(p1, v);
    p2_init := RC:-TRDuniv_lcoeff(p2, v);
    
    cs_init := RC_CST:-GeneralConstruct([p1_init, p2_init], [], R);
    cs_nz, cs_z:= RC:-TRDdifference_intersect_cs_cs(cs, cs_init, R);
    
    # Recursive call on Tail(p1), Tail(p2)
    p1_tail := RC:-TRDuniv_tail(p1, v);
    p2_tail := RC:-TRDuniv_tail(p2, v);
    result := implementation(p1_tail, p2_tail, v, cs_z, R);
    
    # Get the resultant in the case where the initials of p1 and p2 don't 
    # simultaneously vanish
    result_tmp := gcd_by_subresultant_non_vanishing_initals(p1, p2, src, v, cs_nz, R);
    return [op(result), op(result_tmp)];
    
end proc;


# ----------------------------------------------------------------------- #
# gcd_by_subresultant_non_vanishing_initals                               #
#                                                                         #
# Compute the gcd by finding the first subresultant whoes initial does    #
# not vanish on cs given that the resultant of p1 and p2 vanishes         #
# everywhere in the zero set of cs_in, and the initials of p1 and p2      #
# don't simultaneously vanish.                                            #
#                                                                         #
# INPUT/OUTPUT                                                            #
#   Same as implementation                                                #
# ----------------------------------------------------------------------- #
gcd_by_subresultant_non_vanishing_initals := proc(p1, p2, src, v, cs_in, R, $)
    
    local cs::TRDcs,
          g::polynom,
          i::posint,
          init_g::polynom,
          cs_nz::TRDcs,
          result::list({[polynom, TRDcs], []}),
          result_tmp::list({[polynom, TRDcs], []});
    
    cs := RC:-TRDrename_constructible_set(copy(cs_in));
   
    result := [];
    
    # Proceeding bottom up with src, get the first subresultant whos 
    # initial does not vanish in the zero set of cs; it is the gcd. If no 
    # such subresultant exists, either p1 or p2 is the gcd.
    for i to min(degree(p1, v), degree(p2, v)) - 1 while not RC:-TRDis_empty_constructible_set(cs, R) do
<<<<<<< HEAD
=======
    # for i to nops(src['subresultant_chain_vector']) -2 - 1 while not RC:-TRDis_empty_constructible_set(cs, R) do
>>>>>>> 3c9d6203
        
        g := RC_CT:-SubresultantOfIndex(i, src, R);
        
        # The computation is split into two cases: 
        #   1. The lcoeff(g, v) does not vanish anywhere in the zero set of
        #      cs_nz, and thus g is the gcd of p1 and p2.
        #   2. The lcoeff(g, v) vanishes everywhere in the zero set of cs, 
        #      computation is continued on the next subresultant.
        init_g := RC:-TRDuniv_lcoeff(g, v);
        cs_nz, cs := TRDdifference_intersect_cs_p(cs, init_g, R);
        
        result := [op(result), [g, cs_nz]];
        
    end do;
    
    # If cs is non-empty, either p1 or p2 is the gcd
    result_tmp := get_gcd_no_subresultant(p1, p2, v, cs, R);
    return [op(result), op(result_tmp)];

end proc:


# ----------------------------------------------------------------------- #
# get_gcd_no_subresultant                                                 #
#                                                                         #
# Get the gcd of p1 and p2 when none of the subresultants of p1 and p2    #
# have an initial that does not vanish in the zero set of a constructible #
# set. In this case, either p1 or p2 is the gcd.                          #
#                                                                         #
# INPUT/OUTPUT                                                            #
#   Same as implementation                                                #
# ----------------------------------------------------------------------- #
get_gcd_no_subresultant := proc(p1, p2, v, cs, R)
    
    local g::polynom,
          cs_p1 :: TRDcs,
          cs_p2 :: TRDcs,
          cs_p1_nz :: TRDcs,
          cs_p1_z :: TRDcs,
          cs_p2_nz :: TRDcs,
          cs_z_nz :: TRDcs,
          cs_nz_z :: TRDcs,
          cs_nz_nz :: TRDcs;
    
    if RC:-TRDis_empty_constructible_set(cs, R) then
        return [[]];
    end if;
    
    # Need to ensure neither p1 nor p2 are zero.
    if degree(p1, v) < degree(p2, v) then
        g := p1;
    else
        g := p2;
    end if;
    
    # Get cases where p1 and p2 are both zero
    cs_p1 := RC_CST:-GeneralConstruct([coeffs(p1, v)], [], R);
    cs_p2 := RC_CST:-GeneralConstruct([coeffs(p2, v)], [], R);
    
    cs_p1_nz, cs_p1_z := RC:-TRDdifference_intersect_cs_cs(cs, cs_p1, R);
    cs_p2_nz := RC_CST:-Difference(cs, cs_p2, R);
    
    cs_z_nz := RC_CST:-Intersection(cs_p1_z, cs_p2_nz, R);
    
    cs_nz_z, cs_nz_nz := RC:-TRDdifference_intersect_cs_cs(cs_p1_nz, cs_p2_nz, R);
    
    return [[g, cs_nz_nz], [p1, cs_nz_z], [p2, cs_z_nz]];
    
end proc;


# ----------------------------------------------------------------------- #
# hasZeroPoly                                                             #
#                                                                         #
# Compute the gcd of p1 and p2 given that one of either p1 or p2 vanishes #
# everywhere in the zero set of a constructible set.                      #
#                                                                         #
# INPUT/OUTPUT                                                            #
#   Same as implementation                                                #
# ----------------------------------------------------------------------- #
hasZeroPoly := proc(p1, p2, cs, R, $)
    
    local p1_z::truefalse, p2_z::truefalse;
    
    ASSERT(RC:-TRDis_expanded(p1));
    ASSERT(RC:-TRDis_expanded(p2));
    ASSERT(evalb(not RC:-TRDis_empty_constructible_set(cs, R)), "cs must not be empty.");
    
    p1_z := isZeroOverCS(p1, cs, R);
    p2_z := isZeroOverCS(p2, cs, R);
    
    if p1_z and p2_z then
        return [[]];
    end if;
    
    if p1_z then
        return [[p2, cs]];
    else
        return [[p1, cs]];
    end if;
    
end proc;


# ----------------------------------------------------------------------- #
# gcd_for_constants                                                       #
#                                                                         #
# Compute the gcd of p1 and p2 when one of either p1 or p2 contains       #
# no indeterminants.                                                      #
#                                                                         #
# INPUT/OUTPUT                                                            #
#   Same as implementation                                                #
# ----------------------------------------------------------------------- #
gcd_for_constants := proc(p1, p2, v, cs, R, $)
    
    local cs_p1 :: TRDcs,
          cs_nz :: TRDcs;
    
    ASSERT(RC:-TRDis_expanded(p1));
    ASSERT(RC:-TRDis_expanded(p2));
    ASSERT(evalb(not RC:-TRDis_empty_constructible_set(cs, R)), "cs must not be empty.");
    
    # Ensure p2 contains no variables
    if not RC:-TRDis_constant(p2, R) then
        #A recursive call is made to ensure p2 is constant, p1 may or may 
        # not be constant.
        return gcd_for_constants(p2, p1, v, cs, R);
    end if;
    
    # Case where both p1 and p2 are constant
    if RC:-TRDis_constant(p1, R) then
        if p1 = 0 and p2 = 0 then
            return [[]];
        else
            return [[gcd(p1, p2), cs]];
        end if;
    end if;
    
    # Case where p2 = 0
    if p2 = 0 then
        # Case where both p1 and p2 are 0
        if isZeroOverCS(p1, cs, R) then
            return [[]];
        end if;
        
        # Split for cases where p1=0 and p1<>0
        cs_p1 := RC_CST:-GeneralConstruct([coeffs(expand(p1), v)], [], R);
        cs_nz := RC_CST:-Difference(cs, cs_p1, R);
        
        return [[p1, cs_nz]];
        
    end if;
    
    # If p2 <> 0, call gcd
    return [[gcd(p1, p2), cs]];
    
end proc;


# ----------------------------------------------------------------------- #
# missingMainVar                                                          #
#                                                                         #
# Compute the gcd of p1 and p2 when one of either p1 or p2 does not       #
# contain the variable the gcd is being computed w.r.t.                   #
#                                                                         #
# INPUT/OUTPUT                                                            #
#   Same as implementation                                                #
# ----------------------------------------------------------------------- #
missingMainVar := proc(p1, p2, v, cs, R, $)

    local cs_p1_coeff::TRDcs,
          cs_p2::TRDcs,
          cs1_z::TRDcs,
          cs1_nz::TRDcs,
          cs2_nz::TRDcs,
          cs_z_nz::TRDcs,
          cs_nz_z::TRDcs,
          cs_nz_nz::TRDcs,
          cs_nz::TRDcs,  
          cs_p12::TRDcs;
    
    ASSERT(RC:-TRDis_expanded(p1));
    ASSERT(RC:-TRDis_expanded(p2));
    ASSERT(evalb(not RC:-TRDis_empty_constructible_set(cs, R)), "cs must not be empty.");
    
    # Ensure v >= mvar(p1) >= mvar(p2) and v > mvar(p2).
    if RC:-MainVariable(p2, R) = v then
        return missingMainVar(p2, p1, v, cs, R);
    end if;
    
    # If neither p1 nor p2 are polynomials in v, return splitting case
    if RC:-MainVariable(p1, R) <> v then
        cs_p12 := RC_CST:-GeneralConstruct([p1, p2], [], R);
        cs_nz := RC_CST:-Difference(cs, cs_p12, R);
        return [[gcd(p1, p2), cs_nz]];
    end if;
    
    # If mvar(p1) = v, split into cases where p1 and p2 <> 0
    cs_p1_coeff := RC_CST:-GeneralConstruct([coeffs(p1, v)], [], R);
    cs_p2 := RC_CST:-GeneralConstruct([p2], [], R);
    
    cs1_nz, cs1_z := RC:-TRDdifference_intersect_cs_cs(cs, cs_p1_coeff, R);
    
    cs2_nz := RC_CST:-Difference(cs, cs_p2, R);
    
    cs_z_nz := RC_CST:-Intersection(cs1_z, cs2_nz, R);
    cs_nz_z, cs_nz_nz := RC:-TRDdifference_intersect_cs_cs(cs1_nz, cs2_nz, R);
    
    return [[p2, cs_z_nz], [p1, cs_nz_z], [1, cs_nz_nz]];
    
end proc;

end module;<|MERGE_RESOLUTION|>--- conflicted
+++ resolved
@@ -305,10 +305,6 @@
     # initial does not vanish in the zero set of cs; it is the gcd. If no 
     # such subresultant exists, either p1 or p2 is the gcd.
     for i to min(degree(p1, v), degree(p2, v)) - 1 while not RC:-TRDis_empty_constructible_set(cs, R) do
-<<<<<<< HEAD
-=======
-    # for i to nops(src['subresultant_chain_vector']) -2 - 1 while not RC:-TRDis_empty_constructible_set(cs, R) do
->>>>>>> 3c9d6203
         
         g := RC_CT:-SubresultantOfIndex(i, src, R);
         
